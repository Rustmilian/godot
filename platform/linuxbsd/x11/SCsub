--- conflicted
+++ resolved
@@ -11,11 +11,7 @@
     source_files.append("vulkan_context_x11.cpp")
 
 if env["opengl3"]:
-<<<<<<< HEAD
-    source_files.append(["egl_manager_x11.cpp", "detect_prime_x11.cpp"])
-=======
     source_files.append(["gl_manager_x11.cpp", "detect_prime_x11.cpp", "#thirdparty/glad/glx.c"])
->>>>>>> dce1602e
 
 objects = []
 
