name: 🐧 Linux Builds
on: [push, pull_request]

# Global Settings
env:
  # Only used for the cache key. Increment version to force clean build.
  GODOT_BASE_BRANCH: master
  SCONSFLAGS: verbose=yes warnings=extra werror=yes module_text_server_fb_enabled=yes
  DOTNET_NOLOGO: true
  DOTNET_CLI_TELEMETRY_OPTOUT: true

concurrency:
  group: ci-${{github.actor}}-${{github.head_ref || github.run_number}}-${{github.ref}}-linux
  cancel-in-progress: true

jobs:
  build-linux:
    runs-on: "ubuntu-20.04"
    name: ${{ matrix.name }}
    strategy:
      fail-fast: false
      matrix:
        include:
          - name: Editor w/ Mono (target=editor)
            cache-name: linux-editor-mono
            target: editor
            tests: false # Disabled due freeze caused by mix Mono build and CI
            sconsflags: module_mono_enabled=yes
            doc-test: true
            bin: "./bin/godot.linuxbsd.editor.x86_64.mono"
            build-mono: true
            proj-conv: true
            artifact: true

          - name: Editor with doubles and GCC sanitizers (target=editor, tests=yes, dev_build=yes, float=64, use_asan=yes, use_ubsan=yes, linker=gold)
            cache-name: linux-editor-double-sanitizers
            target: editor
            tests: true
            sconsflags: dev_build=yes float=64 use_asan=yes use_ubsan=yes linker=gold
            proj-test: true
            # Can be turned off for PRs that intentionally break compat with godot-cpp,
            # until both the upstream PR and the matching godot-cpp changes are merged.
            godot-cpp-test: true
            bin: "./bin/godot.linuxbsd.editor.dev.double.x86_64.san"
            build-mono: false
            # Skip 2GiB artifact speeding up action.
            artifact: false

          - name: Editor with clang sanitizers (target=editor, tests=yes, dev_build=yes, use_asan=yes, use_ubsan=yes, use_llvm=yes, linker=lld)
            cache-name: linux-editor-llvm-sanitizers
            target: editor
            tests: true
            sconsflags: dev_build=yes use_asan=yes use_ubsan=yes use_llvm=yes linker=lld
            bin: "./bin/godot.linuxbsd.editor.dev.x86_64.llvm.san"
            build-mono: false
            # Skip 2GiB artifact speeding up action.
            artifact: false

          - name: Template w/ Mono (target=template_release)
            cache-name: linux-template-mono
            target: template_release
            tests: false
            sconsflags: module_mono_enabled=yes
            build-mono: false
            artifact: true

          - name: Minimal template (target=template_release, everything disabled)
            cache-name: linux-template-minimal
            target: template_release
            tests: false
            sconsflags: modules_enabled_by_default=no disable_3d=yes disable_advanced_gui=yes deprecated=no minizip=no
            artifact: true

    steps:
      - uses: actions/checkout@v3

      - name: Linux dependencies
        shell: bash
        run: |
          # Azure repositories are not reliable, we need to prevent azure giving us packages.
          sudo rm -f /etc/apt/sources.list.d/*
          sudo cp -f misc/ci/sources.list /etc/apt/sources.list
          sudo apt-get update
          # The actual dependencies
          sudo apt-get install build-essential pkg-config libx11-dev libxcursor-dev \
              libxinerama-dev libgl1-mesa-dev libglu-dev libasound2-dev libpulse-dev \
<<<<<<< HEAD
              libdbus-1-dev libudev-dev libxi-dev libxkbcommon-dev libxrandr-dev \
              libwayland-dev yasm xvfb wget unzip llvm libspeechd-dev speech-dispatcher \
              fontconfig libfontconfig-dev libglvnd-dev
=======
              libdbus-1-dev libudev-dev libxi-dev libxrandr-dev yasm xvfb wget unzip \
              llvm libspeechd-dev speech-dispatcher fontconfig libfontconfig-dev \
              libegl-dev
>>>>>>> 1eb66be7

      - name: Setup Godot build cache
        uses: ./.github/actions/godot-cache
        with:
          cache-name: ${{ matrix.cache-name }}
        continue-on-error: true

      - name: Setup python and scons
        uses: ./.github/actions/godot-deps

      - name: Set up .NET Sdk
        uses: actions/setup-dotnet@v2
        if: ${{ matrix.build-mono }}
        with:
          dotnet-version: '6.0.x'

      - name: Setup GCC problem matcher
        uses: ammaraskar/gcc-problem-matcher@master

      - name: Compilation
        uses: ./.github/actions/godot-build
        with:
          sconsflags: ${{ env.SCONSFLAGS }} ${{ matrix.sconsflags }}
          platform: linuxbsd
          target: ${{ matrix.target }}
          tests: ${{ matrix.tests }}

      - name: Generate C# glue
        if: ${{ matrix.build-mono }}
        run: |
          ${{ matrix.bin }} --headless --generate-mono-glue ./modules/mono/glue || true

      - name: Build .NET solutions
        if: ${{ matrix.build-mono }}
        run: |
          ./modules/mono/build_scripts/build_assemblies.py --godot-output-dir=./bin --godot-platform=linuxbsd

      # Execute unit tests for the editor
      - name: Unit tests
        if: ${{ matrix.tests }}
        run: |
          ${{ matrix.bin }} --version
          ${{ matrix.bin }} --help
          ${{ matrix.bin }} --test --headless

      # Check class reference
      - name: Check for class reference updates
        if: ${{ matrix.doc-test }}
        run: |
          echo "Running --doctool to see if this changes the public API without updating the documentation."
          echo -e "If a diff is shown, it means that your code/doc changes are incomplete and you should update the class reference with --doctool.\n\n"
          ${{ matrix.bin }} --doctool --headless 2>&1 > /dev/null || true
          git diff --color --exit-code && ! git ls-files --others --exclude-standard | sed -e 's/^/New doc file missing in PR: /' | grep 'xml$'

      # Download, unzip and setup SwiftShader library
      # See https://github.com/godotengine/regression-test-project/releases/tag/_ci-deps for details
      - name: Download SwiftShader
        if: ${{ matrix.tests }}
        run: |
          wget https://github.com/godotengine/regression-test-project/releases/download/_ci-deps/swiftshader-ubuntu20.04-20211002.zip
          unzip swiftshader-ubuntu20.04-20211002.zip
          curr="$(pwd)/libvk_swiftshader.so"
          sed -i "s|PATH_TO_CHANGE|$curr|" vk_swiftshader_icd.json

      # Test 3.x -> 4.x project converter
      - name: Test project converter
        if: ${{ matrix.proj-conv }}
        run: |
          mkdir converter_test
          cd converter_test
          touch project.godot
          ../${{ matrix.bin }} --headless --audio-driver Dummy --validate-conversion-3to4
          cd ..
          rm converter_test -rf

      # Download and extract zip archive with project, folder is renamed to be able to easy change used project
      - name: Download test project
        if: ${{ matrix.proj-test }}
        run: |
          wget https://github.com/godotengine/regression-test-project/archive/4.0.zip
          unzip 4.0.zip
          mv "regression-test-project-4.0" "test_project"

      # Editor is quite complicated piece of software, so it is easy to introduce bug here
      - name: Open and close editor (Vulkan)
        if: ${{ matrix.proj-test }}
        run: |
          VK_ICD_FILENAMES=$(pwd)/vk_swiftshader_icd.json DRI_PRIME=0 xvfb-run ${{ matrix.bin }} --audio-driver Dummy --editor --quit --path test_project 2>&1 | tee sanitizers_log.txt || true
          misc/scripts/check_ci_log.py sanitizers_log.txt

      - name: Open and close editor (GLES3)
        if: ${{ matrix.proj-test }}
        run: |
          DRI_PRIME=0 xvfb-run ${{ matrix.bin }} --audio-driver Dummy --rendering-driver opengl3 --editor --quit --path test_project 2>&1 | tee sanitizers_log.txt || true
          misc/scripts/check_ci_log.py sanitizers_log.txt

      # Run test project
      - name: Run project
        if: ${{ matrix.proj-test }}
        run: |
          VK_ICD_FILENAMES=$(pwd)/vk_swiftshader_icd.json DRI_PRIME=0 xvfb-run ${{ matrix.bin }} 40 --audio-driver Dummy --path test_project 2>&1 | tee sanitizers_log.txt || true
          misc/scripts/check_ci_log.py sanitizers_log.txt

      # Checkout godot-cpp
      - name: Checkout godot-cpp
        if: ${{ matrix.godot-cpp-test }}
        uses: actions/checkout@v3
        with:
          repository: godotengine/godot-cpp
          submodules: 'recursive'
          path: 'godot-cpp'

      # Check extension API
      - name: Check for extension api updates
        if: ${{ matrix.godot-cpp-test }}
        run: |
          echo "Running --dump-extension-api to create extensions api."
          VK_ICD_FILENAMES=$(pwd)/vk_swiftshader_icd.json DRI_PRIME=0 xvfb-run ${{ matrix.bin }} --audio-driver Dummy --dump-extension-api 2>&1 > /dev/null || true
          misc/scripts/compare_extension_api.py godot-cpp/godot-headers/extension_api.json extension_api.json

      # Copy new extension API files into place
      - name: Copy new extension API files into place
        if: ${{ matrix.godot-cpp-test }}
        run: |
          cp -f extension_api.json godot-cpp/godot-headers/
          cp -f core/extension/gdnative_interface.h godot-cpp/godot-headers/godot/

      # Build godot-cpp test extension
      - name: Build godot-cpp test extension
        if: ${{ matrix.godot-cpp-test }}
        run: |
          cd godot-cpp/test
          scons target=template_debug dev_build=yes
          cd ../..

      - name: Prepare artifact
        if: ${{ matrix.artifact }}
        run: |
          strip bin/godot.*
          chmod +x bin/godot.*

      - name: Upload artifact
        uses: ./.github/actions/upload-artifact
        if: ${{ matrix.artifact }}
        with:
          name: ${{ matrix.cache-name }}<|MERGE_RESOLUTION|>--- conflicted
+++ resolved
@@ -83,16 +83,10 @@
           sudo apt-get update
           # The actual dependencies
           sudo apt-get install build-essential pkg-config libx11-dev libxcursor-dev \
-              libxinerama-dev libgl1-mesa-dev libglu-dev libasound2-dev libpulse-dev \
-<<<<<<< HEAD
-              libdbus-1-dev libudev-dev libxi-dev libxkbcommon-dev libxrandr-dev \
-              libwayland-dev yasm xvfb wget unzip llvm libspeechd-dev speech-dispatcher \
-              fontconfig libfontconfig-dev libglvnd-dev
-=======
-              libdbus-1-dev libudev-dev libxi-dev libxrandr-dev yasm xvfb wget unzip \
-              llvm libspeechd-dev speech-dispatcher fontconfig libfontconfig-dev \
-              libegl-dev
->>>>>>> 1eb66be7
+              libxinerama-dev libgl1-mesa-dev libglu-dev libegl-dev libasound2-dev \
+              libpulse-dev libdbus-1-dev libudev-dev libxi-dev libxkbcommon-dev \
+              libxrandr-dev libwayland-dev yasm xvfb wget unzip llvm libspeechd-dev \
+              speech-dispatcher fontconfig libfontconfig-dev
 
       - name: Setup Godot build cache
         uses: ./.github/actions/godot-cache
