--- conflicted
+++ resolved
@@ -86,13 +86,8 @@
           # The actual dependencies
           sudo apt-get install build-essential pkg-config libx11-dev libxcursor-dev \
               libxinerama-dev libgl1-mesa-dev libglu-dev libasound2-dev libpulse-dev \
-<<<<<<< HEAD
               libdbus-1-dev libudev-dev libxkbcommon-dev libxi-dev libxrandr-dev \
-              libwayland-dev wayland-protocols yasm xvfb wget unzip
-=======
-              libdbus-1-dev libudev-dev libxi-dev libxrandr-dev yasm xvfb wget unzip \
-              llvm
->>>>>>> f084d50c
+              libwayland-dev wayland-protocols yasm xvfb wget unzip llvm
 
       - name: Setup Godot build cache
         uses: ./.github/actions/godot-cache
